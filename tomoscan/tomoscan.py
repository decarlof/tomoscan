--- conflicted
+++ resolved
@@ -183,8 +183,6 @@
             self.control_pvs['PSOcalcProjections'] = PV(prefix + 'numTriggers')        
             self.control_pvs['ThetaArray']         = PV(prefix + 'motorPos.AVAL')
 
-<<<<<<< HEAD
-=======
         if 'PvaPlugin' in self.pv_prefixes:
             prefix = self.pv_prefixes['PvaPlugin']
             self.control_pvs['PVANDArrayPort']     = PV(prefix + 'NDArrayPort')                
@@ -208,7 +206,6 @@
             self.control_pvs['CBTriggerRBV']      = PV(prefix + 'Trigger_RBV')
             self.control_pvs['CBEnableCallbacks'] = PV(prefix + 'EnableCallbacks')
 
->>>>>>> 64512d26
         self.epics_pvs = {**self.config_pvs, **self.control_pvs}
         # Wait 1 second for all PVs to connect
         time.sleep(1)
